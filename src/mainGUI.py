# -*- coding: utf-8 -*-
__author__ = "Syed Haider Abidi,  Nooruddin Ahmed and Christopher Dydula"

from PyQt5 import QtWidgets, QtGui, QtCore

# External methods
from skeleton import GuiSkeleton
from optDensity import calcOptDensity
from circleFit import circleFit
from angleCalc import angleCalc
import math


class MainGui(GuiSkeleton):

    """Main GUI class that inherits from base skeleton GUI class and implements
    logic that connects buttons and functions together. Defines internal
    methods to carry out various UI actions (zoom, opening images, etc.)
    and calls external functions that have been imported below.
    """

    def __init__(self, mainWindow):
        """Initialize gui skeleton and connect buttons to internal and
        external methods.
        """

        super().__init__(mainWindow)

        # number of messages printed to the console
        self.num_messages = 0

        # Set up button to load images.
        self.openImageButton.clicked.connect(self.openImage)

        # Set up button to zoom in/out on image.
        self.zoomFactor = 1
        self.zoomInButton.clicked.connect(self.zoomIn)
        self.zoomOutButton.clicked.connect(self.zoomOut)

        # Set up point drawing at mousepress on image.
        self.sizeOfEllipse = 10
        self.widthOfEllipse = 2.5
        self.widthOfCircle = 2.5
        self.sizeAngleRef = 10
        self.widthAngleRef = 2.5
        self.nEllipseDrawn = 0
        self.mapNametoPoint = {}
        self.hasTrackMomentumCalc = False
        self.hasDrawndLCurves = False
        self.initialAnglePointDrawn = False
        self.finalAnglePointDrawn = False
        self.lineAnglePointDrawn = False
        self.startPointName = ""
        self.endPointName = ""
        self.scenePixmap.mousePressEvent = self.pixelSelect
        self.scenePixmap.mouseReleaseEvent = self.angleSelect
        self.scenePixmap.mouseMoveEvent = self.pixelSelectMouseEvent

        # Set up shortCuts
        self.centralWidget.keyPressEvent = self.keyPressEvent

        # Set up button to reset the tool.
        self.resetButton.clicked.connect(self.resetImage)

        # Set up button to calculate track momentum.
        self.calcMomentumButton.clicked.connect(self.calcTrackMom)

        # Set up button to calculate optical density.
        self.calcDensityButton.clicked.connect(self.calcOptDen)

        # Set up button to calculate angle.
        self.calcAngleButton.clicked.connect(self.calcAngle)

        # Set up text field that specifies dL (user-specified width).
        self.dlLineEdit.textEdited.connect(self.changedLCircles)

        # Mode bottons
        self.placeMarkerButton.clicked.connect(self.placeMarkerButtonFunc)
        self.drawRefButton.clicked.connect(self.drawRefButtonFunc)

        # Used for debugging purposes.
        self.nUserClickOnPicture = 0

        self.centralWidget.resizeEvent = self.resizeEvent

    ###########################
    # Drawing Functions
    ###########################
    def pixelSelect(self, event):
        """The following function draws a point (ellipse) when called with
        a mousePressEvent at specified event location. Or if the Angle draw
        mode is selected, it will send the drawing to the respective function"""

        if self.drawRefButton.isChecked():
            self.angleSelect(event)
            return
        # Place an event only if 'place marker' button has been pressed.
        if not self.placeMarkerButton.isChecked():
            # Count the number of times user has clicked on the picture.
            # If more than 3 times, display a help message.
            self.nUserClickOnPicture += 1
            if self.nUserClickOnPicture == 3:
                self.nUserClickOnPicture = 0
                self.displayMessage(
                    "HELP - To place track marker, first select 'Place Track Marker' button")
                self.displayMessage(
                    "HELP - To draw angle reference, first select 'Draw Angle Reference' button")
            return

        self.nEllipseDrawn += 1

        pen, size = self.getPointPenSize()
        # Create a drawing rectangle for the ellipse.
        drawRec = QtCore.QRectF(event.pos().x(), event.pos().y(), size, size)
        # Translate top left corner of rectangle to match the clicked position.
        drawRec.moveCenter(QtCore.QPointF(event.pos().x(), event.pos().y()))
        # Draw ellipse with specified colour.
        self.mapNametoPoint[
            'Point ' + str(self.nEllipseDrawn)] = self.scene.addEllipse(drawRec, pen)

        # Update the widget containing the list of points.
        self.pointListWidget.addItem('Point %s' % self.nEllipseDrawn)
        self.pointListWidget.setCurrentRow(
            self.pointListWidget.count() - 1)

    def angleSelect(self, event):
        """The following function draws the intial and final points for the
        angle reference. It is also connected to the mouse release event signal
        as well"""

        # if the draw angle reference buttons is not checked,
        # just simply return. This occurs if mode is unselected or
        # track marker mode is selected
        if not self.drawRefButton.isChecked():
            return

        # if both intial and final point drawn, not need to draw another one
        if self.initialAnglePointDrawn and self.finalAnglePointDrawn:
            return

        pen, size = self.getAnglePenSize()
        # Create a drawing rectangle for the ellipse.
        drawRec = QtCore.QRectF(event.pos().x(), event.pos().y(), size, size)
        # Translate top left corner of rectangle to match the clicked position.
        drawRec.moveCenter(QtCore.QPointF(event.pos().x(), event.pos().y()))
        # Draw ellipse with specified colour.

        if not self.initialAnglePointDrawn:
            self.initialAnglePointDrawn = True
            self.initialAnglePoint = self.scene.addEllipse(drawRec, pen)
        else:
            self.finalAnglePointDrawn = True
            self.finalAnglePoint = self.scene.addEllipse(drawRec, pen)

    def pixelSelectMouseEvent(self, event):
        """The following function draws a line between the intial point and the current
        mouse position. It is connected to mouse drag signal"""

        # if the intial point doesn't existed, return
        if not self.initialAnglePointDrawn:
            return

        # if the final point has been draw, just return
        if self.finalAnglePointDrawn:
            return

        # if a line has been previously draw, just return
        if self.lineAnglePointDrawn:
            self.scene.removeItem(self.lineAnglePoint)

        pen, size = self.getAnglePenSize()
        self.lineAnglePoint = self.scene.addLine(self.initialAnglePoint.rect().center().x(),
                                                 self.initialAnglePoint.rect(
        ).center().y(),
            event.pos().x(), event.pos().y(),
            pen)

        # for latter keeping
        self.lineAnglePointDrawn = True

        return

    ###########################
    # Drawing Helper Functions
    ###########################
    def getPointPenSize(self, pointName=""):
        """The following function moves gets the size and pen for the track markers"""
        # Set colour of ellipse to be drawn.
        pen = QtGui.QPen(self.getPointColor(pointName))
        pen.setWidth(self.widthOfEllipse)
        # set a mimimum width
        if(self.widthOfEllipse < 1):
            pen.setWidth(1)

        # Set size of ellipse to be drawn.
        size = self.sizeOfEllipse
        # set a mimimum size
        if(size < 2):
            size = 2

        return pen, size

    def getPointColor(self, pointName=""):
        """The following function moves gets the colour for the track markers
        based on the designation of the point"""
        if 's - ' in pointName:
            return QtGui.QColor(0, 186, 186)
        elif 'e - ' in pointName:
            return QtGui.QColor(34, 197, 25)
        else:
            return QtGui.QColor(176, 30, 125)

    def getCirclePen(self, colour):
        """The following function moves gets the size and pen for the fitted circle"""
        # Set colour of ellipse to be drawn.
        if colour is 'red':
            pen = QtGui.QPen(QtCore.Qt.red)
        elif colour is 'blue':
            pen = QtGui.QPen()
        elif colour is 'yellow':
            pen = QtGui.QPen(QtCore.Qt.yellow)
        else:
            pen = QtGui.QPen(QtGui.QColor(33, 95, 147))
        pen.setWidth(self.widthOfCircle)
        # set a mimimum width
        if(self.widthOfCircle < 1):
            pen.setWidth(1)

        return pen

    def getAnglePenSize(self):
        """The following function moves gets the size and pen for the angle markers"""
        # Set colour of ellipse to be drawn.
        pen = QtGui.QPen(QtGui.QColor(243, 42, 31))
        pen.setWidth(self.widthAngleRef)
        # set a mimimum width
        if(self.widthAngleRef < 1):
            pen.setWidth(1)

        # Set size of ellipse to be drawn.
        size = self.sizeAngleRef
        # set a mimimum size
        if(size < 1):
            size = 1

        return pen, size

    ##############################
    # Point Manipulation Methods
    ##############################
    def keyPressEvent(self, event):
        """The following function handles keypressEvents used to select and
        manipulate points in the QListWidget."""

        # WASD to move individual points around.
        dx = 0
        dy = 0
        if event.key() == QtCore.Qt.Key_W:
            dy = -1
        elif event.key() == QtCore.Qt.Key_S:
            dy = 1
        elif event.key() == QtCore.Qt.Key_D:
            dx = 1
        elif event.key() == QtCore.Qt.Key_A:
            dx = -1

        # F/V to select points in list.
        elif event.key() == QtCore.Qt.Key_V:
            current_row = self.pointListWidget.currentRow()
            num_rows = self.pointListWidget.count()
            if current_row == -1 or current_row == num_rows - 1:
                return
            else:
                self.pointListWidget.setCurrentRow(current_row + 1)
        elif event.key() == QtCore.Qt.Key_F:
            current_row = self.pointListWidget.currentRow()
            if current_row == -1 or current_row == 0:
                return
            else:
                self.pointListWidget.setCurrentRow(current_row - 1)

        # G/H key for setting start and end point
        elif event.key() == QtCore.Qt.Key_G:
            listPoint = self.pointListWidget.findItems(
                's - ' + self.startPointName, QtCore.Qt.MatchExactly)
            for p in listPoint:
                p.setText(p.text().replace('s - ', ''))
                # just to redraw the point in the different colour
                self.movePoint(p.text(), 0, 0)

            if(self.pointListWidget.currentItem()):
                p = self.pointListWidget.currentItem()
                if('e - ' in p.text()):
                    p.setText(p.text().replace('e - ', ''))
                self.startPointName = p.text()
                p.setText('s - ' + p.text())
                self.movePoint(p.text(), 0, 0)

        elif event.key() == QtCore.Qt.Key_H:
            listPoint = self.pointListWidget.findItems(
                'e - ' + self.endPointName, QtCore.Qt.MatchExactly)

            for p in listPoint:
                p.setText(p.text().replace('e - ', ''))
                self.movePoint(p.text(), 0, 0)

            if(self.pointListWidget.currentItem()):
                p = self.pointListWidget.currentItem()
                if('s - ' in p.text()):
                    p.setText(p.text().replace('s - ', ''))
                self.endPointName = p.text()
                p.setText('e - ' + p.text())
                self.movePoint(p.text(), 0, 0)

        # Z/X for zoom in/zoom out.
        elif event.key() == QtCore.Qt.Key_Z:
            self.zoomIn()
        elif event.key() == QtCore.Qt.Key_X:
            self.zoomOut()

        # R for reset
        elif event.key() == QtCore.Qt.Key_R:
            self.resetImage()

        # M, N, B for calculate functions
        elif event.key() == QtCore.Qt.Key_M:
            self.calcTrackMom()
        elif event.key() == QtCore.Qt.Key_N:
            self.calcOptDen()
        elif event.key() == QtCore.Qt.Key_B:  # calculate angle
            pass

        # O for open image
        elif event.key() == QtCore.Qt.Key_O:
            self.openImage()

        # P and L for mode switching
        elif event.key() == QtCore.Qt.Key_P:
            if self.placeMarkerButton.isChecked():
                self.placeMarkerButton.setChecked(False)
            else:
                self.placeMarkerButton.setChecked(True)
            self.placeMarkerButtonFunc()
        elif event.key() == QtCore.Qt.Key_L:
            if self.drawRefButton.isChecked():
                self.drawRefButton.setChecked(False)
            else:
                self.drawRefButton.setChecked(True)
            self.drawRefButtonFunc()

        # Delete to delete highlighted pointed
        elif event.key() == QtCore.Qt.Key_Delete:
            self.deletePoint(self.pointListWidget.currentItem().text())
            self.pointListWidget.takeItem(
                self.pointListWidget.currentRow())
            return

        # Update point location
        if(self.pointListWidget.currentItem()):
            self.movePoint(
                self.pointListWidget.currentItem().text(), dx, dy)

    def movePoint(self, pointName, dx, dy):
        """The following function moves given point by [dx,dy]"""
        pen, size = self.getPointPenSize(pointName)
        pointName = pointName.replace('s - ', '')
        pointName = pointName.replace('e - ', '')
        value = self.mapNametoPoint[pointName]
        drawRec = QtCore.QRectF(
            value.rect().x(), value.rect().y(), size, size)
        drawRec.moveCenter(
            QtCore.QPointF(value.rect().center().x() + dx, value.rect().center().y() + dy))
        self.mapNametoPoint[pointName].setRect(drawRec)
        self.mapNametoPoint[pointName].setPen(pen)

        self.scene.update()

    def deletePoint(self, pointName):
        """The following function deletes given point"""
        itemList = self.scene.items()
        pointName = pointName.replace('s - ', '')
        pointName = pointName.replace('e - ', '')
        for i in itemList:
            if(i == self.mapNametoPoint[pointName]):
                self.scene.removeItem(i)
        del self.mapNametoPoint[pointName]

    ##############################
    # Open Image Method
    ##############################
    def openImage(self):
        """The following function opens a file dialog and then loads
        user-specified image."""

        # Load image through FileDialog
        fileName = QtWidgets.QFileDialog.getOpenFileName(
            self.centralWidget, "Open File", QtCore.QDir.currentPath())
        if fileName:
            image = self.sceneImage.load(fileName[0])
        if not image:
            self.displayMessage("Cannot load {}.".format(fileName))
            return

        # resize the graphics scene to the loaded image
<<<<<<< HEAD
        self.scene.setSceneRect(
            0, 0, self.qimage.width(), self.qimage.height())
=======
        self.scene.setSceneRect(0, 0, self.sceneImage.width(), self.sceneImage.height())
>>>>>>> 66264492

        # Create a pixmap from the loaded image.
        self.scenePixmap.setPixmap(QtGui.QPixmap.fromImage(self.sceneImage))

        # set keyboard focus to the graphics view
        self.sceneView.setFocus()

        # Reset any image transformations.
        self.resetImage()

    ##############################
    # Zoom and Helper Functions
    ##############################
    def zoomIn(self):
        """The following function zooms image by 125% when called."""
        self.scaleImage(1.25)

    def zoomOut(self):
        """The following function zooms image by 80% when called."""
        self.scaleImage(0.8)

    def scaleImage(self, factor):
        """The following helper function scales images and points."""
        self.zoomFactor = self.zoomFactor * factor
        self.sceneView.scale(factor, factor)
        self.adjustScrollBar(
            self.sceneScrollArea.horizontalScrollBar(), factor)
        self.adjustScrollBar(self.sceneScrollArea.verticalScrollBar(), factor)

        # Scale the drawn points when zooming.
        self.sizeOfEllipse /= factor
        self.widthOfEllipse /= factor
        self.widthOfCircle /= factor
        self.sizeAngleRef /= factor
        self.widthAngleRef /= factor
        pen, size = self.getPointPenSize()

        # Recale the points.
        for key, value in self.mapNametoPoint.items():
            self.updateDrawCircleZoom(value, size, pen)

        # rescale the end and start point
        if len(self.startPointName) > 0:
            pen, size = self.getPointPenSize('s - ' + self.startPointName)
            self.updateDrawCircleZoom(
                self.mapNametoPoint[self.startPointName], size, pen)
        if len(self.endPointName) > 0:
            pen, size = self.getPointPenSize('e - ' + self.endPointName)
            self.updateDrawCircleZoom(
                self.mapNametoPoint[self.endPointName], size, pen)

        pen = self.getCirclePen('green')
        if self.hasTrackMomentumCalc:
            self.updateDrawCircleZoom(
                self.nominalFittedCenter, self.nominalFittedCenter.rect().width(), pen)

        pen.setStyle(QtCore.Qt.DashDotLine)
        if self.hasDrawndLCurves:
            self.updateDrawCircleZoom(
                self.innerFittedCenter, self.innerFittedCenter.rect().width(), pen)
            self.updateDrawCircleZoom(
                self.outerFittedCenter, self.outerFittedCenter.rect().width(), pen)

        pen, size = self.getAnglePenSize()
        if self.initialAnglePointDrawn:
            self.updateDrawCircleZoom(self.initialAnglePoint, size, pen)
        if self.finalAnglePointDrawn:
            self.updateDrawCircleZoom(self.finalAnglePoint, size, pen)
        if self.lineAnglePointDrawn:
            self.lineAnglePoint.setPen(pen)

        self.scene.update()

    def updateDrawCircleZoom(self, circle, size, pen):
        """The following helper function scales circles."""
        drawRec = QtCore.QRectF(
            circle.rect().x(), circle.rect().y(), size, size)
        drawRec.moveCenter(
            QtCore.QPointF(circle.rect().center().x(), circle.rect().center().y()))
        circle.setRect(drawRec)
        circle.setPen(pen)

    def adjustScrollBar(self, scrollBar, factor):
        """The following helper function adjusts size of scrollbar."""
        scrollBar.setValue(
            int(factor * scrollBar.value() + ((factor - 1) * scrollBar.pageStep() / 2)))

    ##############################
    # Console Methods
    ##############################
    def displayMessage(self, msg):
        """The following function is used to write messages to console."""

        self.num_messages += 1
        msg = "[{}]  {}".format(self.num_messages, msg)
        self.consoleTextBrowser.append(msg)

    ##############################
    # Main Calculation Methods
    ##############################
    def calcTrackMom(self):
        """The following function is used to calculate track momentum of
        drawn points on image and then draw a fitted circle to them."""

        # Need a minimum of 3 points to fit a circle.
        if len(self.mapNametoPoint) < 3:
            self.displayMessage("ERROR: Less than 3 points to fit.")
            return

        # Return if track momentum has already been calculated.
        if self.hasTrackMomentumCalc:
            self.scene.removeItem(self.nominalFittedCenter)

        if self.hasDrawndLCurves:
            self.scene.removeItem(self.innerFittedCenter)
            self.scene.removeItem(self.outerFittedCenter)

        #if self.placeMarkerButton.isChecked():
        #    self.placeMarkerButton.setChecked(False)

        pointList = []
        for key, value in self.mapNametoPoint.items():
            pointList.append(value)
            # print('x: ', value.rect().center().x(),
            #      ' y: ', value.rect().center().y())

        # Fit a circle to selected points.
        fitted_circle = circleFit(pointList)
        self.fittedX0 = fitted_circle[0][0]
        self.fittedY0 = fitted_circle[1][0]
        self.fittedR0 = fitted_circle[2][0]

        self.circleInfo = fitted_circle

        self.displayMessage(
            str("Fitted x_o:\t %f +/- %f" % (fitted_circle[0][0], fitted_circle[0][1])))
        self.displayMessage(
            str("Fitted y_o:\t %f +/- %f" % (fitted_circle[1][0], fitted_circle[1][1])))
        self.displayMessage(
            str("Fitted R_o:\t %f +/- %f" % (fitted_circle[2][0], fitted_circle[2][1])))
        # Set colour of circle to be drawn.
        pen = self.getCirclePen('green')
        # Create a drawing rectangle for the circle.
        drawRec = QtCore.QRectF(
            self.fittedX0, self.fittedY0, 2 * self.fittedR0, 2 * self.fittedR0)
        # Translate top left corner of rectangle to match the center of circle.
        drawRec.moveCenter(QtCore.QPointF(self.fittedX0, self.fittedY0))
        # Draw circle with specified colour.
        self.nominalFittedCenter = self.scene.addEllipse(drawRec, pen)

        self.drawdlCurves()
        self.hasTrackMomentumCalc = True

    def drawdlCurves(self):
        """The following helper function draws the dL curves."""
        # Draw dL curves if dL is specified.
        try:
            self.dL = float(self.dlLineEdit.text())
        except ValueError:
            self.displayMessage("ERROR: dL is not a float")
            return

        pen = self.getCirclePen('green')
        pen.setStyle(QtCore.Qt.DashDotLine)
        # Define outer circle.
        drawRec = QtCore.QRectF(
            self.fittedX0, self.fittedY0, 2 * (self.fittedR0 + self.dL), 2 * (self.fittedR0 + self.dL))
        # Draw a dotted line.
        pen.setStyle(QtCore.Qt.DashDotLine)
        # Translate top left corner of rectangle to match the center of circle.
        drawRec.moveCenter(QtCore.QPointF(self.fittedX0, self.fittedY0))
        self.outerFittedCenter = self.scene.addEllipse(drawRec, pen)

        # Deine inner circle.
        drawRec = QtCore.QRectF(
            self.fittedX0, self.fittedY0,  2 * (self.fittedR0 - self.dL), 2 * (self.fittedR0 - self.dL))
        # Draw a dotted line.
        # Translate top left corner of rectangle to match the center of circle.
        drawRec.moveCenter(QtCore.QPointF(self.fittedX0, self.fittedY0))
        self.innerFittedCenter = self.scene.addEllipse(drawRec, pen)

        # Used for debugging purposes.
        self.hasDrawndLCurves = True

    def calcOptDen(self):
        """The following function is used to calculate optical density of
        drawn points on image with a specified dL."""

        # Need a minimum of 3 points to fit a circle.
        if len(self.mapNametoPoint) < 3:
            self.displayMessage("ERROR: Less than 3 points to fit.")
            return

        # Return if track momentum has NOT been calculated.
        if self.hasTrackMomentumCalc is False:
            self.displayMessage(
                "ERROR: Track momentum has not been calculated yet.")
            return

        # Return if value of dL was not specified.
        if self.dL <= 0:
            self.displayMessage(
                "ERROR: Positive non-zero value for dL was not specified.")
            return

        pointList = []
        for key, value in self.mapNametoPoint.items():
            pointList.append(value)

        # Create a circle to pass to optical density function.
        self.tmp_circle = [self.fittedX0, self.fittedY0, self.fittedR0]

        # Draw dL curves if dL is specified.
        try:
            self.dL = float(self.dlLineEdit.text())
        except ValueError:
            self.displayMessage("ERROR: dL is not a float")
            return

        # Call function to compute optical density.
        self.optDens, self.errOptDens = calcOptDensity(
            self, self.scenePixmap, pointList, self.tmp_circle, self.dL)
        # Used for debugging.
        self.displayMessage(str("%f %f" % (self.optDens, self.errOptDens)))

    def calcAngle(self):
        """The following function is used to calculate the angle between
        intial tangent and specified references"""

        if self.hasTrackMomentumCalc is False:
            self.displayMessage(
                "ERROR: Track momentum has not been calculated yet.")
            return

        if len(self.startPointName) == 0:
            self.displayMessage(
                "ERROR: Intial Point has not been defined yet.")
            return

        if self.lineAnglePointDrawn is False:
            self.displayMessage(
                "ERROR: Angle Line reference not drawn.")
            return

        angleInfo = angleCalc(self, self.circleInfo,
                              self.mapNametoPoint[self.startPointName],
                              self.lineAnglePoint)

        self.displayMessage(
            str("opening Angle %f +/- %f" % (angleInfo[0], angleInfo[1])))

    ##############################
    # Connection to Other Buttons
    ##############################
    def changedLCircles(self, value):
        """The following helper function changes the diameter of dL curves.
        Connected to changing values on the dL field"""

        if len(value) is 0:
            return

        try:
            self.dL = float(value)
        except ValueError:
            self.displayMessage("ERROR: dL is not a float")
            return

        # Return if track momentum has already been calculated.
        if not self.hasTrackMomentumCalc:
            return

        # If original dL curves have not been drawn, create them.
        if not self.hasDrawndLCurves:
            self.drawdlCurves()

        drawRec = QtCore.QRectF(
            self.fittedX0, self.fittedY0,  2 * (self.fittedR0 + self.dL), 2 * (self.fittedR0 + self.dL))
        drawRec.moveCenter(QtCore.QPointF(self.fittedX0, self.fittedY0))
        self.outerFittedCenter.setRect(drawRec)

        drawRec = QtCore.QRectF(
            self.fittedX0, self.fittedY0, 2 * (self.fittedR0 - self.dL), 2 * (self.fittedR0 - self.dL))
        drawRec.moveCenter(QtCore.QPointF(self.fittedX0, self.fittedY0))

        self.innerFittedCenter.setRect(drawRec)

        self.scene.update()

    def placeMarkerButtonFunc(self):
        """The following helper function creates the changes when the
        place track marker mode button is toggled"""
        self.drawRefButton.setChecked(False)

    def drawRefButtonFunc(self):
        """The following helper function creates the changes when the
        draw angle reference mode button is toggled. Resets the drawn
        angle reference as well"""

        self.placeMarkerButton.setChecked(False)
        if self.drawRefButton.isChecked():
            # reset if check in
            if self.lineAnglePointDrawn:
                self.scene.removeItem(self.lineAnglePoint)
            if self.finalAnglePointDrawn:
                self.scene.removeItem(self.finalAnglePoint)
            if self.initialAnglePointDrawn:
                self.scene.removeItem(self.initialAnglePoint)

            self.initialAnglePointDrawn = False
            self.finalAnglePointDrawn = False
            self.lineAnglePointDrawn = False

            pass

    ##############################
    # Resize Function
    ##############################
    def resizeEvent(self, event):
        self.sceneScrollArea.setMinimumSize(
            QtCore.QSize(0, self.centralWidget.size().height() / 1.6))

    ##############################
    # Reset
    ##############################
    def resetImage(self):
        """The following function resets image transformations,
        and clears point list and console output."""

        # Clear drawn points.
        itemList = self.scene.items()
        for i in itemList:
            if(i.__class__.__name__ == 'QGraphicsPixmapItem'):
                continue
            self.scene.removeItem(i)

        # Clear console output.
        self.consoleTextBrowser.clear()

        # Reset the number of points.
        self.nEllipseDrawn = 0
        self.mapNametoPoint = {}
        self.hasTrackMomentumCalc = False
        self.hasDrawndLCurves = False
        self.initialAnglePointDrawn = False
        self.finalAnglePointDrawn = False
        self.lineAnglePointDrawn = False
        self.startPointName = ""
        self.endPointName = ""

        # reset view scale and fit image in view
        self.scaleImage(1 / self.zoomFactor)

        self.sizeOfEllipse *= self.zoomFactor
        self.widthOfEllipse *= self.zoomFactor
        self.widthOfCircle *= self.zoomFactor
        self.sizeAngleRef *= self.zoomFactor
        self.widthAngleRef *= self.zoomFactor


        if not self.sceneImage.isNull():
            scaleFactor = 1

<<<<<<< HEAD
        if height_ratio < width_ratio:
            if height_ratio < 1:
                scaleFactor = 0.8 ** math.ceil(math.log(height_ratio, 0.8))
        else:
            if width_ratio < 1:
                scaleFactor = 0.8 ** math.ceil(math.log(width_ratio, 0.8))
=======
            height_ratio = self.sceneView.height() / self.sceneImage.height()
            width_ratio = self.sceneView.width() / self.sceneImage.width()

            if height_ratio < width_ratio:
                if height_ratio < 1:
                    scaleFactor = 0.8**math.ceil(math.log(height_ratio, 0.8))
            else:
                if width_ratio < 1:
                    scaleFactor = 0.8**math.ceil(math.log(width_ratio, 0.8))
>>>>>>> 66264492

            self.scaleImage(scaleFactor)

        # Clear the list of points.
        self.pointListWidget.clear()

        self.nUserClickOnPicture = 0

        self.mapNametoPoint = {}
        # reset count of messages printed to console
        self.num_messages = 0<|MERGE_RESOLUTION|>--- conflicted
+++ resolved
@@ -402,12 +402,8 @@
             return
 
         # resize the graphics scene to the loaded image
-<<<<<<< HEAD
         self.scene.setSceneRect(
-            0, 0, self.qimage.width(), self.qimage.height())
-=======
-        self.scene.setSceneRect(0, 0, self.sceneImage.width(), self.sceneImage.height())
->>>>>>> 66264492
+            0, 0, self.sceneImage.width(), self.sceneImage.height())
 
         # Create a pixmap from the loaded image.
         self.scenePixmap.setPixmap(QtGui.QPixmap.fromImage(self.sceneImage))
@@ -525,7 +521,7 @@
             self.scene.removeItem(self.innerFittedCenter)
             self.scene.removeItem(self.outerFittedCenter)
 
-        #if self.placeMarkerButton.isChecked():
+        # if self.placeMarkerButton.isChecked():
         #    self.placeMarkerButton.setChecked(False)
 
         pointList = []
@@ -766,28 +762,18 @@
         self.sizeAngleRef *= self.zoomFactor
         self.widthAngleRef *= self.zoomFactor
 
-
         if not self.sceneImage.isNull():
             scaleFactor = 1
 
-<<<<<<< HEAD
-        if height_ratio < width_ratio:
-            if height_ratio < 1:
-                scaleFactor = 0.8 ** math.ceil(math.log(height_ratio, 0.8))
-        else:
-            if width_ratio < 1:
-                scaleFactor = 0.8 ** math.ceil(math.log(width_ratio, 0.8))
-=======
             height_ratio = self.sceneView.height() / self.sceneImage.height()
             width_ratio = self.sceneView.width() / self.sceneImage.width()
 
             if height_ratio < width_ratio:
                 if height_ratio < 1:
-                    scaleFactor = 0.8**math.ceil(math.log(height_ratio, 0.8))
+                    scaleFactor = 0.8 ** math.ceil(math.log(height_ratio, 0.8))
             else:
                 if width_ratio < 1:
-                    scaleFactor = 0.8**math.ceil(math.log(width_ratio, 0.8))
->>>>>>> 66264492
+                    scaleFactor = 0.8 ** math.ceil(math.log(width_ratio, 0.8))
 
             self.scaleImage(scaleFactor)
 
