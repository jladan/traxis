--- conflicted
+++ resolved
@@ -140,17 +140,17 @@
         # Translate top left corner of rectangle to match the clicked position.
         drawRec.moveCenter(QtCore.QPointF(event.pos().x(), event.pos().y()))
         # Draw ellipse with specified colour.
-        
+
         if not self.initialAnglePointDrawn:
             self.initialAnglePointDrawn = True
             self.initialAnglePoint = self.scene.addEllipse(drawRec, pen)
         else:
             self.finalAnglePointDrawn = True
             self.finalAnglePoint = self.scene.addEllipse(drawRec, pen)
- 
+
 
     def pixelSelectMouseEvent(self, event):
-        """The following function draws a line between the intial point and the current 
+        """The following function draws a line between the intial point and the current
         mouse position. It is connected to mouse drag signal"""
 
         # if the intial point doesn't existed, return
@@ -472,11 +472,7 @@
             # print('x: ', value.rect().center().x(),
             #      ' y: ', value.rect().center().y())
 
-<<<<<<< HEAD
         # Fit a circle to selected points.
-=======
-        # Fit Circle here
->>>>>>> d8cb6717
         fitted_circle = circleFit(pointList)
         self.fittedX0 = fitted_circle[0][0]
         self.fittedY0 = fitted_circle[1][0]
@@ -611,12 +607,12 @@
         self.scene.update()
 
     def placeMarkerButtonFunc(self):
-        """The following helper function creates the changes when the 
+        """The following helper function creates the changes when the
         place track marker mode button is toggled"""
         self.drawRefButton.setChecked(False)
 
     def drawRefButtonFunc(self):
-        """The following helper function creates the changes when the 
+        """The following helper function creates the changes when the
         draw angle reference mode button is toggled. Resets the drawn
         angle reference as well"""
 
